import numpy as np
import math
from astropy.table import Table
from astropy.io import fits
from astropy.nddata import Cutout2D
from astropy.modeling import models, fitting
import astropy.units as u
import astropy
from paarti.psf_metrics import metrics
from paarti.utils import keck_utils
from photutils import CircularAperture, CircularAnnulus, aperture_photometry
import glob
from scipy import stats
import scipy, scipy.misc, scipy.ndimage
import matplotlib.pyplot as plt
import os
import pdb
import urllib
from pandas import read_csv
<<<<<<< HEAD
from kai import instruments
from bs4 import BeautifulSoup
=======
>>>>>>> d90320ad

strap_rmag_tab = """# File: strap_rmag.dat\n
MinMag  MaxMag  Integ   Gain	SFW 	Sky
20.0	25.0	40  	0.1 	open	1
19.0	20.0	40  	0.1 	open	1
18.0	19.0	20  	0.1 	open	1
17.0	18.0	10  	0.1 	open	1
16.0	17.0	8   	0.1 	open	1
15.0	16.0	4   	0.1 	open	1
14.0	15.0	2   	0.1 	open	1
13.0	14.0	1   	0.1 	open	1
11.0	13.0	1   	0.1 	open	0
10.0	11.0	1   	0.1 	open	0
8.5 	10.0	1   	0.1 	nd1 	0
6.0 	8.5 	1   	0.1 	nd2 	0
0.0 	6.0 	1   	0.1 	nd3 	0"""

def keck_nea_photons(m, wfs, wfs_int_time=1.0/800.0):
    """
    Calculate the number of photons, number of background photons,
    and noise equivalent angle for a natural guide star.

    Inputs:
    -------
    m : float
        Magnitude of guide star
    wfs : str
        Name of WFS to set camera properties.

    Optional Inputs:
    ----------------
    wfs_int_time : float
        Integration time of the WFS.

    Outputs:
    ------------
    SNR            : float
        Signal-to-noise ratio of a single subaperture

    sigma_theta    : float
        Noise-equivalent angle (NEA) in milliarcseconds (mas)

    Np             : float
        Number of photons (or e-) from input guide star on subaperture

    Nb             : float
        Number of photons (or e-) from background per pixel

    Notes:
    ------
    
    By Matthew Freeman and Paolo Turri, modified by Brooke DiGia

    Equations 65-68 from section 3B of Clare, R. et al (2006). 
    Adaptive optics sky coverage modelling for extremely large 
    telescopes. Applied Optics 45, 35 (8964-8978)
    """
    # List of pre-defined wave-front sensors (wfs)
    # LGSWFS-OCAM2K  : KAPA and KAPA+HODM simulation setups
    # LGS-HODM-HOWFS : KAPA+HODM+HOWFS
    wfs_list = ['LBWFS', 'LGSWFS', 'LGSWFS-OCAM2K', 'LGS-HODM-HOWFS', 
                'TRICK-H', 'TRICK-K', 'STRAP']

    if wfs not in wfs_list:
        raise RuntimeError("keck_nea_photons: Invalid WFS.")
    
    # Keck telescope diameter (m)
    D = 10.949
    # Secondary obscuration diameter (m)
    Ds = 1.8
    
    # Initialize parameters that will be set below based on input
    # wave-front sensor
    # wavelength = 0.0  # Guide star imaging wavelength
    # ps = 0.0          # Pixel scale (arcsec/px)
    # sigma_e = 0.0     # RMS detector read noise per pixel
    # theta_beta = 0.0  # Spot size on detector (rad)
    # pix_per_ap = 0    # Pixels per subaperture, for noise calculation
    
    if wfs == 'LBWFS':
        band = "R"
        wavelength = 0.641e-6

        # side length of square subaperture (m)
        side = 0.563 

        # 1.5 for WFS and low bandwithth WFS from Blake's config
        ps = 1.5
        
        # from Carlos' config
        sigma_e = 7.96
        
        # from KAON 1303 Table 16
        theta_beta = 0.49 * ( math.pi/180.0 ) / ( 60.0*60.0 )
        
        # from KAON 1303 Table 8
        throughput = 0.03
        
        # quadcell
        pix_per_ap = 4
    elif wfs == 'LGSWFS':
        band = "R"    # not actually at V
        wavelength = 0.589e-6
        
        # side length of square subaperture (m)
        side = 0.563
        
        # from Carlos' config file
        ps = 3.0
        sigma_e = 3.0
        
        # from KAON 1303 Table 20
        theta_beta = 1.5 * ( math.pi/180.0 ) / ( 60.0*60.0 )
        
        # KAON 1303 Table 8 states 0.36, but Np=1000 is already
        # measured on the detector. Modified to account for QE=0.88 
        # on the WFS detector at R-band from error budget spreadsheet
        throughput = 0.36 * 0.88
        
        # quadcell
        pix_per_ap = 4
    elif wfs == 'LGSWFS-OCAM2K':
        band = "R"
        wavelength = 0.589e-6
        
        # side length of square subaperture (m)
        side = 0.563
        
        # from Carlos' config file
        ps = 3.0
        sigma_e = 0.5
        
        # from KAON 1303 Table 20
        theta_beta = 1.5 * ( math.pi/180.0 ) / ( 60.0*60.0 )
        
        # KAON 1303 Table 8 states 0.36, but Np=1000 is already
        # measured on the detector. Modified to account for QE=0.88 
        # on the WFS detector at R-band from error budget spreadsheet
        throughput = 0.36 * 0.88
        
        # quadcell
        pix_per_ap = 4
    elif wfs == 'LGS-HODM-HOWFS':
        band = "R"
        wavelength = 0.589e-6
        side = 0.17
        ps = 3.0
        sigma_e = 0.1
        theta_beta = 1.5 * ( math.pi/180.0 ) / ( 60.0*60.0 )
        throughput = 0.36 * 0.88
        pix_per_ap = 4
    elif wfs == 'TRICK-H':
        band = "H"
        wavelength = 1.63e-6

        # side length of square subaperture (m)
        # turn into square aperture of same area as primary
        side = math.sqrt( math.pi * ( (D  / 2.0)**2 - (Ds / 2.0)**2 ) )

        # From Carlos' config file
        ps = 0.06
        # Modified to get SNR=5 at H=15
        sigma_e = 11.188

        # Using OSIRIS FWHM from KAON 1303 Table 13 (as suggested by Peter)
        theta_beta = 0.055 * ( math.pi/180.0 ) / ( 60.0*60.0 )

        # from KAON 1303 Table 8
        throughput = 0.56
        # Modify to add 4 lenses and a filter inside TRICK
        # TODO: Need to put in detector QE
        throughput *= 0.96**4 * 0.95
        
        # ROI reduces from 16x16 to 2x2 as residual is reduced
        pix_per_ap = 4
    elif wfs == 'TRICK-K':
        band = "K"
        wavelength = 2.19e-6

        # side length of square subaperture (m) 
        side = math.sqrt( math.pi * ( (D  / 2.0)**2 - (Ds / 2.0)**2 ) )
        
        # From Carlos' config file
        ps = 0.04
        # Modified to get SNR=5 at H=15
        sigma_e = 11.188
        
        # Scaling the K band 0.055 by 2.19/1.63 (wavelength ratio)        
        theta_beta = 0.074 * ( math.pi/180.0 ) / ( 60.0*60.0 )

        # from KAON 1303 Table 8
        throughput = 0.62
        # Modify to add 4 lenses and a filter inside TRICK
        # TODO: Need to put in detector QE
        throughput *= 0.96**4 * 0.95

        # ROI decreases from 16x16 to 2x2 as residual reduces
        pix_per_ap = 4
    elif wfs == 'STRAP':
        band = "R"
        wavelength = 0.641e-6

        # side length of square subaperture (m)          
        side = math.sqrt( math.pi * ( (D  / 2.0)**2 - (Ds / 2.0)**2 ) )
        
        # From KAON 1322, just above equation 19
        ps = 1.3
        # Made up...everything seems limited by photon/background noise
        sigma_e = 0.1

        # There appears to be inconsistencies in that KAON 1322 Section 7.6
        # which quotes 3000 photons/aperture/frame (not sure what 
        # brightness star this would be for). Maybe GC R=15?
        
        # from KAON 1303 Table 16
        theta_beta = 0.49 * ( math.pi/180.0 ) / ( 60.0*60.0 )

        # from KAON 1303 Table 7
        # Modified to account for QE=0.50 on the WFS detector at R-band
        # from error budget spreadsheet
        throughput = 0.32 #* 0.50

        # ROI
        pix_per_ap = 4

    SNR, sigma_theta, Np, Nb = keck_nea_photons_any_config(wfs,
                                                           side,
                                                           throughput,
                                                           ps,
                                                           theta_beta,
                                                           band,
                                                           sigma_e,
                                                           pix_per_ap,
                                                           wfs_int_time,
                                                           m)
    return SNR, sigma_theta, Np, Nb

def keck_nea_photons_any_config(wfs, side, throughput, ps, theta_beta,
                                band, sigma_e, pix_per_ap, time, m):
    """
    Inputs:
    ----------
    wfs         : str
        Arbitrary string name of WFS for printouts. Note there is one
        override if "LGSWFS" is in your wfs name, then it resets the
        number of background photons to 6 rather than taking the sky
        background. This is presumably from some Rayleigh backscatter
        of the laser spot.  This probably needs to be fixed.

    side        : float
        Side of a sub-aperture in meters

    throughput  : float
        Fractional throughput (0-1) of whole telescope + WFS system

    ps          : float
        Plate scale in arcsec / pixel on the WFS

    theta_beta  : float
        Spot size on sub-aperture in units of radians. For LGS spots, use
        (1.5'' * pi /180) / (60*60)

    band        : str
        Filter used for WFSing. This is used to determine the sky background
        flux contributing to each sub-aperture 

    sigma_e     : float
        Readnoise in electrons

    pix_per_ap  : int
        Number of pixels per sub-aperture

    time        : float
        Integration time of the WFS in unit of seconds

    m           : float
        Magnitude of the guide star in the specified filter

    Outputs:
    ----------
    SNR         : float
        Signal-to-noise ratio

    sigma_theta : float
        Noise-equivalent angle in milliarcsec
 
    Np          : float
        Number of photons from the star per pixel within
        subaperture

    Nb          : float
        Number of background photons per pixel within
        subaperture
    """
    print('Assumptions:')
    print(f'  Wave-Front Sensor       = {wfs}')
    print(f'  Pupil Aperture Diameter = {side:.2f} m (assumed square)')
    print(f'  Throughput (w QE)       = {throughput:.2f}')
    print(f'  Plate Scale             = {ps:.3f} arcsec/pix')
    print(f'  Spot Size Diameter      = {theta_beta*206265:.3f} arcsec')
    print(f'  Filter                  = {band}')
    print(f'  Readnoise               = {sigma_e} e-')
    print(f'  Pixels per Subaperture  = {pix_per_ap}')
    print(f'  Integration Time        = {time:.4f} s')
    print(f'  Guide Star Magnitude    = {m:.2f}')
    print()
    
    # Calculate number of photons and background photons
    Np, Nb = n_photons(side, time, m, band, ps, throughput)

    """
    # Fix LGS background
    if 'LGSWFS' in wfs:
        # Convert 6 background photons per subaperture to
        # background per pixel (4 pixels per subaperture,
        # quadcell)
        Nb = 6.0 * (1.0/4.0)
    """

    # # area of supaperture        
    # A_sa = side**2
    # # total number of subapertures for the NGS WFS
    # N_sa = A_sa/(math.pi*(D/2)**2)
    # # Effective spot size of the subaperture NGS assuming
    # # seeing limited image. (eq 67).
    # theta_beta = wavelength/(4*r_0*0.4258)
    # # Effective spot size of the subaperture NGS assuming a
    # # diffraction limited core. (eq 68)    
    # theta_beta = 3*math.pi*wavelength*np.sqrt(N_sa)/(16*D)
    # signal to noise ratio of a single subaperture (eq 66)
    
    SNR = Np / np.sqrt(Np + pix_per_ap*Nb + pix_per_ap*sigma_e**2)

    # Noise equivalent angle in milliarcseconds (eq 65)
    sigma_theta = theta_beta/SNR  * ( 180.0/math.pi ) * 60.0 * 60.0 * 1000.0

    print('Outputs:')
    print(f"  N_photons from star (powfs.siglev for MAOS config): {Np:.3f}")
    print(f"  N_photons per pixel from background (powfs.bkgrnd):   {Nb:.3f}")
    print(f"  SNR:                                   {SNR:.3f}")
    print(f"  NEA (powfs.nearecon): {sigma_theta:.3f} mas")
    
    return SNR, sigma_theta, Np, Nb
    
def n_photons(side, time, m, band, ps, throughput):
    """
    Calculate the number of photons from a star and
    background incident on a square area in a given time 
    interval.

    By Paolo Turri
        
    Bibliography:
    [1] Bessel et al. (1998)
    [2] Mann & von Braun (2015)
    [3] https://www.cfht.hawaii.edu/Instruments/ObservatoryManual/CFHT_ObservatoryManual_%28Sec_2%29.html

    Inputs:
    ------------
    side       : float
        Side of square aperture (m)

    time       : float
        Time interval (s)

    m          : float
        Apparent magnitude (Vega system)

    band       : string
        Band name ("U", "B", "V", "R", "I", "J", "H", "K")
        
    ps         : float
        Pixel scale (arcsec/px)

    throughput : float
        Throughput with quantum efficiency

    Outputs:
    ------------
    n_ph_star  : float
        Number of star photons

    n_ph_bkg   : float
        Number of background photons (px^-1)
    """
    # Fixed parameters
    c = 2.99792458e8   # Speed of light (m s^-1)
    h = 6.6260755e-27  # Plank constant (erg s)
    # Bands' names, effective wavelengths (microns), equivalent widths
    # (microns), fluxes (10^-11 erg s^-1 cm^-2 A^-1) and background
    # in (magnitudes arcsec^-2) [1, 2, 3].
    bands = {'name': ["U", "B", "V", "R", "I", "J", "H", "K"],
             'lambd': [0.366, 0.438, 0.545, 0.641, 0.798, 1.22, 1.63, 2.19],
             'delta_lambd': [0.0665, 0.1037, 0.0909, 0.1479, 0.1042, 0.3268, 0.2607,
                             0.5569],
             'phi_erg': [417.5, 632, 363.1, 217.7, 112.6, 31.47, 11.38, 3.961],
             'bkg_m': [21.6, 22.3, 21.1, 20.3, 19.2, 14.8, 13.4, 12.6]}

    # Get band's data
    band_idx = np.where(np.array(bands['name']) == band)[0][0]
    # Band effective wavelength (microns)    
    lambd = float(bands['lambd'][band_idx])
    # Band equivalent width (microns)
    delta_lamb = float(bands['delta_lambd'][band_idx])
    # Flux (erg s^-1 cm^-2 A^-1)
    phi_erg = float(bands['phi_erg'][band_idx])
    # Background magnitude (arcsec^-2)    
    bkg_m = float(bands['bkg_m'][band_idx])

    # Band frequency (Hz)
    f = c / (lambd * 1e-6)
    # Numeric flux (s^-1 cm^-2 A^-1)
    phi_n = phi_erg * 1e-11 / ( h * f )
    # Zeropoint (m = 0) number of photons on detector
    n_ph_0 = phi_n * ( (side * 1e2) ** 2) * time * delta_lamb * 1e4 * throughput  
    # Number of star photons
    n_ph_star = n_ph_0 * ( 10**(-0.4 * m) ) 

    # Number of background photons (px^-1)
    n_ph_bkg = n_ph_0 * ( 10**(-0.4 * bkg_m) ) * (ps**2)  
    
    return n_ph_star, n_ph_bkg

def keck_ttmag_to_itime(ttmag, wfs='strap'):
    """
    Calculate the expected integration time for STRAP given
    a tip-tilt star magnitude in the R-band.

    Inputs:
    ------------
    ttmag : float
        Tip-tilt star brightness in apparent R-band magnitudes in
        the Vega system

    Outputs:
    ------------
    itime : float
        The integration time used for STRAP in seconds
    """
    if wfs == 'strap':
        tab = Table.read(strap_rmag_tab, format='ascii')
    else:
        raise RuntimeError(f'Invalid WFS type: {wfs}')

    # Find the bin where our TT star belongs.
    idx = np.where((tab['MinMag'] <= ttmag) & (ttmag < tab['MaxMag']))[0]

    # Fetch the integration time. 
    itime = tab['Integ'][idx[0]]
    
    return itime

def print_wfe_metrics(directory='./', seed=10):
    """
    Function to print various wave-front error (WFE) metrics 
    to terminal.

    Inputs:
    ------------
    directory      : string, default is current directory
        Path to directory where simulation results live

    seed           : int, default=10
        Seed with which simulation was run

    Outputs:
    ------------
    open_mean_nm   : array, len=3, dtype=float
        Array containing WFE metrics for open-loop MAOS results

    closed_mean_nm : array, len=3, dtype=float
        Array containing WFE metrics for closed-loop MAOS results
    """
    # Import the MAOS readbin function
    import readbin
    
    results_file = f'{directory}Res_{seed}.bin'
    results = readbin.readbin(results_file)
    print("Looking in directory:", directory)

    # Open-loop WFE (nm): Piston removed, TT only, Piston+TT removed
    open_mean_nm = np.sqrt(results[0].mean(axis=0)) * 1.0e9

    # Closed-loop WFE (nm): Piston removed, TT only, Piston+TT removed
    clos_mean_nm = np.sqrt(results[2].mean(axis=0)) * 1.0e9

    print('---------------------')
    print('WaveFront Error (nm): [note, piston removed from all]')
    print('---------------------')
    print(f'{"      ":<7s}  {"Total":>11s}  {"High_Order":>11s}  {"TT":>11s}')
    print(f'{"Open  ":<7s}  {open_mean_nm[0]:11.1f}  {open_mean_nm[2]:11.1f}  {open_mean_nm[1]:11.1f}')
    print(f'{"Closed":<7s}  {clos_mean_nm[0]:11.1f}  {clos_mean_nm[2]:11.1f}  {clos_mean_nm[1]:11.1f}')

    return open_mean_nm, clos_mean_nm
    
def print_psf_metrics_x0y0(directory='./', oversamp=3, seed=10):
    """
    Print some PSF metrics for a central PSF computed by MAOS
    at an arbitrary number of wavelengths. Closed-loop.

    Inputs:
    ------------
    directory        : string, default is current directory
        Directory where MAOS simulation results live

    oversamp         : int, default=3

    seed             : int, default=10
        Simulation seed (seed value for which MAOS simulation was run)

    Outputs:
    ------------
    wavelengths      : array, dtype=float
        Array of wavelengths for which MAOS simulation was run and for
        which output metrics were calculated

    strehl_values    : array, dtype=float
        Array of Strehl values for each wavelength

    fwhm_gaus_values : array, dtype=float
        Array of FWHM values for Gaussians fit to each MAOS PSF at
        each wavelength

    fwhm_emp_values  : array, dtype=float
        Array of empirical FWHM values for each MAOS PSF. Empirical
        FWHM is calculated by locating the pixel with the largest flux,
        dividing that flux by 2, finding the nearest pixel with this halved 
        flux value, and computing the distance between them. This quantity
        is then converted to micro-arcsec (mas) using the MAOS pixel scale
        (arcsec/px) from the MAOS PSF header

    r_ee80_values    : array, dtype=float
        Array of radii for each MAOS PSF. At each wavelength, a radius
        is computed on the MAOS PSF, within which 80% of the total
        image flux is contained.
    """
    print("Looking in %s for simulation results..." % directory)  
    fits_files = glob.glob(directory + f'evlpsfcl_{seed}_x0_y0.fits')
    psf_all_wvls = fits.open(fits_files[0])
    nwvl = len(psf_all_wvls)

    wavelengths = np.zeros(nwvl)
    strehl_values = np.zeros(nwvl)
    fwhm_gaus_values = np.zeros(nwvl)
    fwhm_emp_values = np.zeros(nwvl)
    r_ee80_values = np.zeros(nwvl)
 
    print(f'{"Wavelength":10s} {"Strehl":>6s} {"FWHM_gaus":>10s} {"FWHM_emp":>10s} {"r_EE80":>6s}')
    print(f'{"(microns)":10s} {"":>6s} {"(mas)":>10s} {"(mas)":>10s} {"(mas)":>6s}')
    
    for pp in range(nwvl):
        psf = psf_all_wvls[pp].data
        hdr = psf_all_wvls[pp].header
        mets = metrics.calc_psf_metrics_single(psf, hdr['DP'], 
                                               oversamp=oversamp)
        wavelengths[pp] = hdr["WVL"] * 1.0e6
        strehl_values[pp] = mets["strehl"]
        fwhm_gaus_values[pp] = mets["emp_fwhm"] * 1.0e3
        fwhm_emp_values[pp] = mets["fwhm"] * 1.0e3
        r_ee80_values[pp] = mets["ee80"] * 1.0e3

        sout  = f'{hdr["WVL"]*1e6:10.3f} '
        sout += f'{mets["strehl"]:6.2f} '
        sout += f'{mets["emp_fwhm"]*1e3:10.1f} ' 
        sout += f'{mets["fwhm"]*1e3:10.1f} ' 
        sout += f'{mets["ee80"]*1e3:6.1f}' 
        print(sout)

    psf_all_wvls.close()
    return wavelengths, strehl_values, fwhm_gaus_values, fwhm_emp_values, r_ee80_values

def print_psf_metrics_open(directory='./', oversamp=3, seed=10):
    """
    Print some PSF metrics for a central PSF computed by MAOS
    at an arbitrary number of wavelengths. Open-loop.

    Inputs:
    ------------
    directory : string, default is current directory
        Directory where MAOS simulation results live

    oversamp  : int, default=3

    seed      : int, default=10
        Seed corresponding to MAOS simulation (same value that
        was given to MAOS to run the simulation)
    Outputs:
    ------------
    None, prints to terminal
    """

    fits_files = glob.glob(directory + f'evlpsfol_{seed}.fits')
    psf_all_wvls = fits.open(fits_files[0])
    nwvl = len(psf_all_wvls)
 
    print(f'{"Wavelength":10s} {"Strehl":>6s} {"FWHM_gaus":>10s} {"FWHM_emp":>10s} {"r_EE80":>6s}')
    print(f'{"(microns)":10s} {"":>6s} {"(mas)":>10s} {"(mas)":>10s} {"(mas)":>6s}')
    
    for pp in range(nwvl):
        psf = psf_all_wvls[pp].data
        hdr = psf_all_wvls[pp].header
        mets = metrics.calc_psf_metrics_single(psf, hdr['DP'],
                                               oversamp=oversamp)
        sout  = f'{hdr["WVL"]*1e6:10.3f} '
        sout += f'{mets["strehl"]:6.2f} '
        sout += f'{mets["emp_fwhm"]*1e3:10.1f} ' 
        sout += f'{mets["fwhm"]*1e3:10.1f} ' 
        sout += f'{mets["ee80"]*1e3:6.1f}' 
        print(sout)

    psf_all_wvls.close()
    return

def read_maos_psd(psd_input_file, type='jitter'):
    """
    Read in a MAOS PSD file and return the frequency and PSD arrays
    with units. Note, there are two types...a "jitter" file usually
    has input for windshake and vibrations, which is in units of
    radian^2/Hz. The second is a the residual WFE PSD output by
    MAOS in units of m^2/Hz.

    Inputs:
    ------------
    psd_input_file : string
        Path to input PSD file

    type           : string, default='jitter'
        Type of input PSD file

    Outputs:
    ------------
    freq           : array, dtype=float
        Frequency array with units attached

    psd            : array, dtype=float
        PSD array with units attached
    """
    import readbin
    
    if psd_input_file.endswith('fits'):
        psd_in = fits.getdata(psd_input_file)
    else:
        psd_in = readbin.readbin(psd_input_file)

    freq = psd_in[0] * u.Hz

    if type == 'jitter':
        psd = psd_in[1] * u.radian**2 / u.Hz
    else:
        psd = psd_in[1] * u.m**2 / u.Hz

    return freq, psd
    
def psd_add_vibrations(psd_input_file, vib_freq, vib_jitter_amp):
    """
    Take an input temporal power-spectral density (PSD) function in rad^2/Hz
    (as expected for MAOS) and modify it to add a vibration peak with
    a log-normal distribution peaked at the input vibration frequency
    and with an integrated jitter amplitude equal to the specified value
    in arcseconds.

    Inputs:
    ------------
    psd_input_file : string
        The name of the input PSD file for windshake and vibrations in 
        MAOS format. This is a 2 column binary array with the first column
        containing frequency in Hz and the second column containing the
        PSD in radian^2 / Hz. The file should be readable by the MAOS
        readbin utility or it should be a FITS file

    vib_freq       : float
        Peak vibration frequency in Hz

    vib_jitter_amp : float
        Integrated jitter in arcsec over the whole vibration peak

    Outputs:
    ------------
    freq           : array, dtype=float
        Frequency (Hz) array

    psd            : array, dtype=float
        Modified power-spectral density array (rad^2/Hz)
    """
    freq, psd = read_maos_psd(psd_input_file)
    dfreq = np.diff(freq)

    # Create a vibration peak
    vib_model = stats.lognorm(0.1, scale=vib_freq, loc=1)
    vib_model_psd = vib_model.pdf(freq) * u.radian**2 / u.Hz

    # Normalize the vibration peak to have a total jitter as specified
    norm = np.sqrt(np.sum(vib_model_psd[1:] * dfreq)).to('arcsec')
    vib_model_psd *= (vib_jitter_amp * u.arcsec / norm)**2

    psd += vib_model_psd
    return freq, psd
    
def psd_integrate_sqrt(freq, psd):
    """
    Function to integrate and take the square root of a PSD to give the total 
    WFE or jitter.

    Inputs:
    ------------
    freq      : float
        Frequency (Hz) array

    psd       : float
        Power-spectral density array (rad^2/Hz)

    Outputs:
    ------------
    total_rms : float
        Total RMS WFE
    """
    dfreq = np.diff(freq)
    total_variance = scipy.integrate.trapezoid(psd, freq)

    # math.sqrt changed to np.sqrt since that seems to have better
    # support for Astropy Quantities (units attached) -- Brooke D.
    total_rms = np.sqrt(total_variance)
    return total_rms

def calc_strehl(sim_dir, out_file, skysub=False, sim_seed=1, apersize=0.3):
    """
    Modified from KAI by Brooke DiGia
    (https://github.com/Keck-DataReductionPipelines/KAI/tree/dev)
    for use on MAOS-generated PSF files.

    Function to calculate the Strehl, root-mean-square (RMS) wave-front error
    (WFE), and full-width at half-maximum (FWHM) of a MAOS PSF stack.

    Inputs:
    ------------
    sim_dir          : str
        The directory where the MAOS simulation results live

    sim_seed         : int, default = 1
        The seed passed to MAOS for running the simulation

    out_file         : str
        The name of the output text file

    skysub           : boolean, default = False
        True to perform sky subtraction on PSF. Should be False for MAOS
        PSFs

    aper_size        : float, default = 0.3 arcsec
        The aperture size over which to calculate the Strehl and FWHM

    Outputs:
    ------------
    strehl_to_return : array, len(nwvl), dtype=float
        Strehl values at each wavelength for which MAOS was run

    fwhm_to_return   : array, len(nwvl), dtype=float
        FWHM values at each wavelength

    rmswfe_to_return : array, len(nwvl), dtype=float
        RMS WFE values at each wavelength

    Function writes to user-specified output text file and prints
    results to terminal
    """
    # Setup the output file and format.
    _out = open(out_file, 'w')

    fmt_hdr = '{img:<3s} {strehl:>10s} {rms:>7s} {fwhm:>7s}\n'
    fmt_dat = '{img:<3f} {strehl:10.6f} {rms:7.1f} {fwhm:7.2f}\n'
    
    _out.write(fmt_hdr.format(img='Wavelength', strehl='Strehl', rms='RMSwfe', 
                              fwhm='FWHM'))
    _out.write(fmt_hdr.format(img='(micron)', strehl='()', rms='(nm)', 
                              fwhm='(mas)'))

    # Get the PSF .fits files from the input simulation directory
    print(sim_dir, f'evlpsfcl_{sim_seed}_x0_y0.fits')
    fits_files = glob.glob(sim_dir + f'evlpsfcl_{sim_seed}_x0_y0.fits')
    print(fits_files)
    psf_all_wvls = fits.open(fits_files[0])
    nwvl = len(psf_all_wvls)

    # Get the diffraction limited image from the input simulation directory
    dl_img_files = glob.glob(sim_dir + 'evlpsfdl.fits')
    dl_all_wvls = fits.open(dl_img_files[0])

    # Loop over the MAOS PSF stack to calculate metrics
    print("Lambda (micron) | Strehl | RMS WFE (nm) | FWHM (mas)")
    print("----------------------------------------------------------------")
    strehl_to_return = np.zeros(nwvl)
    fwhm_to_return = np.zeros(nwvl)
    rmswfe_to_return = np.zeros(nwvl)
    for i in range(nwvl):
        # Pull current PSF and DL image from stack
        psf = psf_all_wvls[i].data
        hdr = psf_all_wvls[i].header
        dl_img = dl_all_wvls[i].data
        dl_hdr = dl_all_wvls[i].header

        # DL wavelength (microns) and pixel scale (arcsec/px)
        dl_lambda = dl_hdr["WVL"]*1e6
        scale = dl_hdr["DP"]

        # PSF wavelength (microns)
        psf_lambda = hdr["WVL"]*1e6

        # Check that DL wavelength and PSF wavelength are matched
        if dl_lambda != psf_lambda:
            print("Error: PSF wavelength does not match DL wavelength.")
            _out.close()
            return

        # Pick appropriate extraction radius
        radius = int(np.ceil(apersize / scale))
        # In case the computed radius is too small...
        if radius < 3:
            radius = 3

        # Perform some wide-aperture photometry on the 
        # diffraction-limited image
        peak_coords_dl = np.unravel_index(np.argmax(dl_img, axis=None), 
                                          dl_img.shape)

        # Calculate the peak flux ratio
        try:
            dl_peak_flux_ratio = calc_peak_flux_ratio(sim_dir, dl_img, 
                                                      peak_coords_dl, 
                                                      radius, dl_lambda, 
                                                      skysub)
        except astropy.nddata.PartialOverlapError:
            print("astropy.nddata.PartialOverlapError")
            _out.close()
            return

        # Calculate Strehl, FWHM, RMS WFE
        strehl, fwhm, rmswfe = calc_strehl_single(sim_dir, psf, hdr, 
                                                  radius, skysub, 
                                                  dl_peak_flux_ratio)
        strehl_to_return[i] = strehl
        fwhm_to_return[i] = fwhm
        rmswfe_to_return[i] = rmswfe

        _out.write(fmt_dat.format(img=psf_lambda, strehl=strehl, 
                                  rms=rmswfe, fwhm=fwhm))
        print(fmt_dat.format(img=psf_lambda, strehl=strehl, 
                             rms=rmswfe, fwhm=fwhm), end="")
        print(">> PSF peak flux value: %0.6f\n" % psf.max())

        """
        # For plotting purposes:
        if psf_lambda == 2.12:
            plt.figure()
            plt.imshow(dl_img)
            plt.savefig("/u/bdigia/work/ao/single_psfs/good_run_psfs/test_maos_dl_plot.pdf")
        """

    # Close output file
    _out.close()
    return strehl_to_return, fwhm_to_return, rmswfe_to_return

def calc_strehl_single(sim_dir, psf, hdr, radius, skysub, dl_peak_flux_ratio):
    """
    Modified from KAI by Brooke DiGia 
    (https://github.com/Keck-DataReductionPipelines/KAI/tree/dev)
    for use on MAOS-generated PSFs and diffraction-limited images.

    Function to calculate the Strehl for a single image PSF.

    Inputs:
    ----------
    sim_dir : string 
        Simulation directory, output will be stored here

    psf     : array
        PSF data

    hdr     : dictionary 
        FITS header associated with PSF data

    radius  : float
        Extraction radius in fitting

    skysub  : boolean 
        True to perform sky subraction on PSF

    Outputs:
    ------------
    strehl  : float
        Calculated Strehl value

    fwhm    : float
        Full-width at half-maximum of Gaussian fitted to input PSF

    rms_wfe : float
        Root-mean-square wave-front error (nm)
    """
    wavelength = hdr["WVL"]*1e6 # microns
    scale = hdr["DP"]           # arcsec/px

    # Coordinates of Strehl source (MAOS PSFs are output such that the
    # Strehl source is always centered in the image)
    coords = np.array([psf.shape[0]/2.0 , psf.shape[1]/2.0])

    # First estimate the DL FWHM in pixels. Use this to set the initial boxsize 
    # for the FWHM estimation...note that this is NOT the aperture size 
    # specified above, which is only used for estimating the Strehl:
    
    # Keck telescope diameter in meters
    telescope_diam = 10.5
    dl_res_in_pix = ( 0.25 * wavelength ) / ( telescope_diam * scale )
    fwhm_min = 0.9 * dl_res_in_pix
    fwhm_max = 100.0
    fwhm = 0.0
    fwhm_boxsize = int( np.ceil( ( 4 * dl_res_in_pix ) ) )
    if fwhm_boxsize < 3:
        fwhm_boxsize = 3
    pos_delta_max = 2 * fwhm_min
    box_scale = 1.0
    iters = 0
    
    # Steadily increase the boxsize until we get a reasonable FWHM
    while ( (fwhm < fwhm_min) or (fwhm > fwhm_max) ) and (iters < 30):
        box_scale += iters * 0.1
        iters += 1
        g2d = fit_gaussian2d(psf, coords, fwhm_boxsize * box_scale, 
                             fwhm_min=0.8 * fwhm_min, fwhm_max=fwhm_max,
                             pos_delta_max=pos_delta_max)
        sigma = (g2d.x_stddev_0.value + g2d.y_stddev_0.value) / 2.0
        fwhm = stddev_to_fwhm(sigma)

        # Update the coordinates if they are reasonable. 
        if ((np.abs(g2d.x_mean_0.value - coords[0]) < fwhm_boxsize) and
            (np.abs(g2d.y_mean_0.value - coords[1]) < fwhm_boxsize)):
            coords = np.array([g2d.x_mean_0.value, g2d.y_mean_0.value])

    # Convert to milli-arcseconds
    fwhm *= scale * 1e3

    # Calculate the peak flux ratio
    peak_flux_ratio = calc_peak_flux_ratio(sim_dir, psf, coords, radius, 
                                           wavelength, skysub)
    # Normalize by the same from the DL image to get the Strehl
    strehl = peak_flux_ratio / dl_peak_flux_ratio

    # Convert the Strehl to a RMS WFE using the Marechal approximation
    rms_wfe = np.sqrt( -1.0 * np.log(strehl) ) * (wavelength * 1.0e3) / ( 2.0 * math.pi )
    
    # Check final values and fail gracefully.
    if ((strehl < 0) or (strehl > 1) or
        (fwhm > 500) or (fwhm < (fwhm_min * scale * 1e3))):
        
        strehl = -1.0
        fwhm = -1.0
        rms_wfe = -1.0

    return strehl, fwhm, rms_wfe

def calc_peak_flux_ratio(sim_dir, img, coords, radius, wavelength, skysub):
    """
    Modified from KAI by Brooke DiGia for use on MAOS-generated PSFs.
    Function to calculate the ratio of peak flux in the input PSF image
    to the sum of the PSF pixel values. Optional plotting routine to
    visually inspect the sky subtraction annulus (if skysub is turned on).

    Inputs:
    ------------
    sim_dir         : string
        Simulation directory

    img             : 2D numpy array
        The image on which to calculate the flux ratio of the peak to a 
        wide-aperture

    coords          : list or numpy array, length = 2
        The x and y position of the source

    radius          : int
        The radius, in pixels, of the wide-aperture 

    wavelength      : float
        Wavelength of the associated img/PSF for plotting purposes

    skysub          : boolean
        True to perform sky subtraction on PSF

    Outputs:
    ------------
    peak_flux_ratio : float
        Peak flux ratio
    """
    # Determine the peak flux
    peak_coords = np.unravel_index(np.argmax(img.data, axis=None), 
                                             img.data.shape)
    peak_flux = img[peak_coords]
    
    # Calculate the Strehl by first finding the peak-pixel flux / 
    # wide-aperture flux. Then normalize by the same thing from 
    # the reference DL image. 
    aper_sum = np.sum(img)

    if skysub:
        sky_rad_inn = radius + 20
        sky_rad_out = radius + 30
        sky_aper = CircularAnnulus(coords, sky_rad_inn, sky_rad_out)
        sky_aper_out = aperture_photometry(img, sky_aper)
        sky_aper_sum = sky_aper_out['aperture_sum'][0]

        aper_sum -= sky_aper_sum
        plt.imshow(img, aspect="auto")
        annulus_patches = sky_aper.plot(color="red", label="Annulus")
        plt.title("MAOS PSF at %0.2f microns" % wavelength)
        plt.savefig("%s/PSF_annuli_%0.2f_microns.pdf" % 
                    (sim_dir, wavelength))

    # Calculate the peak pixel flux / wide-aperture flux
    peak_flux_ratio = peak_flux / aper_sum
    return peak_flux_ratio

def fit_gaussian2d(img, coords, boxsize, plot=False, fwhm_min=1.7, 
                   fwhm_max=30, pos_delta_max=1.7):
    """
    Calculate the FWHM of an objected located at the pixel
    coordinates in the image. The FWHM will be estimated 
    from a cutout with the specified boxsize. Adopted from
    the KAI repository (linked in functions above).

    Inputs:
    ------------
    img           : ndarray, 2D
        The image where a star is located for calculating a FWHM

    coords        : len=2 ndarray
        The [x, y] pixel position of the star in the image

    boxsize       : int
        The size of the box (on the side), in pixels

    fwhm_min      : float, optional
        The minimum allowed FWHM for constraining the fit (pixels)

    fwhm_max      : float, optional
        The maximum allowed FWHM for constraining the fit (pixels)

    pos_delta_max : float, optional
        The maximum allowed positional offset for constraining the fit (px)
        This ensures that the fitter doesn't wander off to a bad pixel

    Outputs:
    ------------
    g2d           : Gaussian model object
        2D Gaussian fit
    """
    cutout_obj = Cutout2D(img, coords, boxsize, mode='strict')
    cutout = cutout_obj.data
    x1d = np.arange(0, cutout.shape[0])
    y1d = np.arange(0, cutout.shape[1])
    x2d, y2d = np.meshgrid(x1d, y1d)
    
    # Setup our model with some initial guess
    x_init = boxsize/2.0
    y_init = boxsize/2.0
    
    x_init = np.unravel_index(np.argmax(cutout), cutout.shape)[1]
    y_init = np.unravel_index(np.argmax(cutout), cutout.shape)[0]
    
    stddev_init = fwhm_to_stddev(fwhm_min)
    
    g2d_init = models.Gaussian2D(x_mean = x_init,
                                 y_mean = y_init,
                                 x_stddev = stddev_init,
                                 y_stddev = stddev_init,
                                 amplitude=cutout.max())
    g2d_init += models.Const2D(amplitude=0.0)
    g2d_init.x_stddev_0.min = fwhm_to_stddev(fwhm_min)
    g2d_init.y_stddev_0.min = fwhm_to_stddev(fwhm_min)
    g2d_init.x_stddev_0.max = fwhm_to_stddev(fwhm_max)
    g2d_init.y_stddev_0.max = fwhm_to_stddev(fwhm_max)
    
    g2d_init.x_mean_0.min = x_init - pos_delta_max
    g2d_init.x_mean_0.max = x_init + pos_delta_max
    g2d_init.y_mean_0.min = y_init - pos_delta_max
    g2d_init.y_mean_0.max = y_init + pos_delta_max
    
    fit_g = fitting.LevMarLSQFitter()
    g2d = fit_g(g2d_init, x2d, y2d, cutout)
    
    if plot:
        mod_img = g2d(x2d, y2d)
        plt.figure(1, figsize=(15,5))
        plt.clf()
        plt.subplots_adjust(left=0.05, wspace=0.3)
        plt.subplot(1, 3, 1)
        plt.imshow(cutout, vmin=mod_img.min(), vmax=mod_img.max(),
                   origin='lower')
        plt.colorbar()
        plt.title("Original")
        
        plt.subplot(1, 3, 2)
        plt.imshow(mod_img, vmin=mod_img.min(), vmax=mod_img.max(),
                   origin='lower')
        plt.colorbar()
        plt.title("Model")
        
        plt.subplot(1, 3, 3)
        plt.imshow(cutout - mod_img, origin='lower')
        plt.colorbar()
        plt.title("Orig - Mod")
        
        plt.show()
        
        # plt.show(block=0)
        # plt.savefig('strehl_fit.pdf')
        # pdb.set_trace()
        
    # Adjust Gaussian parameters to the original coordinates.
    cutout_pos = np.array([g2d.x_mean_0.value, g2d.y_mean_0.value])
    origin_pos = cutout_obj.to_original_position(cutout_pos)
    g2d.x_mean_0 = origin_pos[0]
    g2d.y_mean_0 = origin_pos[1]
    
    return g2d
    
def fwhm_to_stddev(fwhm):
    """
    Function to convert input full-width at half-maximum to standard
    deviation, assuming a Gaussian distribution.

    Inputs:
    ------------
    fwhm  : float
        Full-width at half-maximum

    Outputs:
    ------------
    sigma : float
        Standard deviation
    """
    sigma = fwhm / ( 2.0 * math.sqrt( 2.0 * math.log(2.0) ) )
    return sigma

def stddev_to_fwhm(stddev):
    """
    Function to convert input standard deviation to full-width at
    half-maximum, assuming a Gaussian distribution.

    Inputs:
    ------------
    stddev : float
        Standard deviation

    Outputs:
    ------------
    fwhm   : float
        Full-width at half-maximum
    """
    fwhm = 2.0 * math.sqrt( 2.0 * math.log(2.0) ) * stddev
    return fwhm 

def fried(DIMM, wvl=500):
    """
    Function to calculate the Fried parameter r0z given the total seeing
    in arcseconds.

    Inputs:
    ------------
    DIMM : float
        DIMM seeing, arcsec 
    
    wvl  : float
        Wavelength in nm, default is 500 nm

    Outputs:
    ------------
    r0z  : float
        The Fried parameter, r0z, in meters

    By Brooke DiGia
    """ 
    r0z = 0.98 * ( wvl*1e-9 / arcsec_to_rad(DIMM) )
    return r0z

def arcsec_to_rad(x):
    """
    Function to convert input quantity from arcseconds to radians.

    Inputs:
    ------------
    x : float 
        Quantity to be converted from arcsec to radians

    Outputs:
    ------------
    x : float
        Desired quantity in radians

    By Brooke DiGia
    """
    return x * (1.0/3600.0) * (math.pi/180.0)

def estimate_turbulence(dimm, mass_wts, date, plot, wvl=500, 
                        normalize=True):
    """
    Based on equations 16-19 in KAON496:
    https://www.oir.caltech.edu/twiki_oir/pub/Keck/NGAO/NewKAONs/KAON496.pdf

    Function to estimate the full turbulence profile (ground layer + free
    atmosphere) of a particular night for which MASS and DIMM data was 
    recorded.

    Inputs:
    ------------
    dimm      : float
        Total seeing (arcsec) from DIMM data file

    mass_wts  : 7-entry 1D array, floats
        c_l weights from MASS data file. Response from 
        Mark Chun verifies that MASS file entries are indeed Cn^2*delta_h,
        as opposed to pure Cn^2 values. Cn^2*delta_h = c_l. NOTE: the
        last element of this array is the MASS seeing (not a weight),
        so it is not used in the calculation

    date      : string
        Date of MASS/DIMM data; used only for plot filename and labels

    plot      : boolean
        Option to plot turbulence profile after calculation and save to
        current working directory

    wvl       : float, default = 500 nm
        Wavelength involved in calculation

    normalize : boolean, default = True
        Option to normalize calculated turbulence profile

    Outputs:
    ------------
    wts       : 7-entry 1D array, floats
        Full turbulence profile with estimated ground layer weight

    r0        : float
        Fried parameter (meters)

    By Brooke DiGia
    """
    # Calculate 0th order turbulence moment
    r0 = fried(dimm, wvl)
    mu0 = 0.06 * ( wvl*1e-9 )**2.0 * r0**(-5.0/3.0)

    # Strip off MASS seeing
    mass_wts = mass_wts[:-1]
    c0 = mu0 - np.sum(mass_wts)
    cls = np.zeros(len(mass_wts) + 1)
    if normalize:
        to_normalize = np.insert(mass_wts, [0], c0)
        tot = np.sum(to_normalize)

        # Re-normalize turbulence weights with new ground layer entry
        cls = to_normalize/tot
    else:
        cls = np.insert(mass_wts, [0], c0)

    if plot:
        hts = np.array([0.0, 500.0, 1000.0, 2000.0, 4000.0, 8000.0, 16000.0])
        plt.plot(hts, cls, "ro")
        plt.title("Turbulence profile %s" % date)
        plt.ylabel(r"c_{l} coefficients")
        plt.xlabel("Height above telescope (meters)")
        plt.show()
        plt.savefig("turb_profile_%s" % date)

    return r0, cls

def fetch_mass_dimm_cfht_loc(dimm_in_hrs, mass_in_hrs, 
                             cfht_in_hrs, timestamp):
    """
    Function to fetch the MASS/DIMM/CFHT data that is closest to 
    the input timestamp.

    Inputs:
    ------------
    dimm_in_hrs : float, array with length of data file
        DIMM time data expressed in hours

    mass_in_hrs : float, array with length of data file
        MASS time data expressed in hours

    cfht_in_hrs : float, variable length
        CFHT time data expressed in hours

    timestamp   : float
        Time for which to find the closest corresponding 
        MASS/DIMM/CFHT data

    Outputs:
    ------------
    dimm_idx    : int
        Index where closest DIMM data lies in DIMM file

    mass_idx    : int
        Index where closest MASS data lies in MASS file

    cfht_idx    : int
        Index where closest CFHT data lies in input CFHT subset

    By Brooke DiGia
    """
    dimm_time_diff = abs(dimm_in_hrs - timestamp)
    mass_time_diff = abs(mass_in_hrs - timestamp)
    cfht_time_diff = abs(cfht_in_hrs - timestamp)
    dimm_closest_idx = dimm_time_diff.argmin()
    mass_closest_idx = mass_time_diff.argmin()
    cfht_closest_idx = cfht_time_diff.argmin()

    if dimm_time_diff[dimm_closest_idx] > 1.0:
        print("Could not locate DIMM data close to ", timestamp)
    
    if mass_time_diff[mass_closest_idx] > 1.0:
        print("Could not locate MASS data close to ", timestamp)

    if cfht_time_diff[cfht_closest_idx] > 1.0:
        print("Could not locate CFHT data close to ", timestamp)

    return dimm_closest_idx, mass_closest_idx, cfht_closest_idx

def remove_keywords(file, *args):
    """
    Function to remove XSTREHL and YSTREHL keywords from input FITS 
    file headers. E.g. to remove these keywords from the on-sky 
    NIRC2 GC FITS files so that KAI's calc_strehl routine (modified 
    MAOS version above) does not use these XSTREHL and YSTREHL 
    coordinates for source coordinates when input FITS files are 
    PSFs (which by definition are centered on the Strehl source).

    Inputs:
    -----------
    file       : string
        Path to FITS file to be edited

    *args : string(s)
        Keyword(s) to be removed from input FITS file header

    Outputs:
    -----------
    None, input FITS file is revised in directory where it lives
    
    By Brooke DiGia
    """
    # Load header from input FITS file
    with fits.open(file) as fits_file:
        hdu = fits_file[0]

        # Remove all input keywords
        for word in args:
            print("Removing keyword '%s' from %s..." % (word, file))
            del hdu.header[word]

        # Overwrite original input file with desired changes
        hdu.writeto(file, overwrite=True)
            
    return

def estimate_on_sky_conditions(file, saveto, plot=False):
    """
    Function to take in the path to an on-sky .fits file (containing a PSF)
    and return an estimation of the atmospheric conditions present at the
    time of on-sky observation. The on-sky filename date and FITS header
    exposure start/stop times are recorded in UT. The MASS and DIMM contents
    are recorded in local Hawaiian time (HST), so this function will convert
    the MASS/DIMM data to UT. Likewise, the CFHT meteogram data is recorded
    in HST, so that data will be converted as well. The PHTO Hilo data is
    taken only twice per day, so this data does not need to be searched
    for the entry closest to the FITS exposure time. Instead, we search
    the PHTO data for the entries closest to the telescope heights
    in the MAOS atm config file.

    Inputs:
    ------------
    file             : string
        Path to on-sky FITS file

    saveto           : string
        Path of location to save MASS/DIMM data files

    plot             : boolean, default = False
        Option to plot turbulence profile and save to current working 
        directory

    Outputs:
    ------------
    avg_r0           : float
        Averaged Fried parameter in meters

    full_turb        : array, len=7, dtype=float
        Full turbulence profile (ground layer + free atmosphere)

    wind_spd_profile : array, len=7, dtype=float
        Full wind speed profile

    wind_dir_profile : array, len=7, dtype=float
        Full wind direction profile
    
    By Brooke DiGia
    """
    print("NOTE: Results for MAOS configuration files marked with ***\n")
    with fits.open(file) as fits_file:
        hdu = fits_file[0]
        psf = hdu.data
        hdr = hdu.header
        
        # Date of observation, parsed into year, month, day (UT)
        date = hdr["DATE"]
        year = date[:4]
        month = date[5:7]
        day = date[8:10]
        date_for_massdimm = year + month + day
        
        # Pull MASS and DIMM files corresponding to date of observation
        # if they are not already present in save_dir directory
        dimmdat = date_for_massdimm + ".dimm.dat"
        masspro = date_for_massdimm + ".masspro.dat"
        url_root = "http://mkwc.ifa.hawaii.edu/current/seeing/"
        url = url_root + "dimm/" + dimmdat
        if not os.path.exists(saveto + dimmdat):
            try:
                # Pull and save DIMM file
                urllib.request.urlretrieve(url, saveto + dimmdat)
                print(f"{dimmdat} saved to {saveto}")
            except Exception as error:
                print(f"Error while downloading {dimmdat} from {url}:", 
                      type(error).__name__, error)
                return
        else:
            print(f"{dimmdat} exists in directory {saveto}, not downloading.")

        # Reset url
        url = url_root + "masspro/" + masspro
        if not os.path.exists(saveto + masspro):
            try:
                # Pull and save MASS file
                urllib.request.urlretrieve(url, saveto + masspro)
                print(f"{masspro} saved to {saveto}")
            except Exception:
                print(f"Error while downloading {masspro} from {url}:", 
                      type(error).__name__, error)
                return
        else:
            print(f"{masspro} exists in directory {saveto}, not downloading.")

        # Pull CFHT data based on year of observation date
        cfht_url = "http://mkwc.ifa.hawaii.edu/archive/wx/cfht/cfht-wx.%s.dat" % year
        cfht = "cfht-wx.%s.dat" % year
        if not os.path.exists(saveto + cfht):
            try:
                urllib.request.urlretrieve(cfht_url, saveto + cfht)
                print(f"{cfht} saved to {saveto}")
            except Exception as error:
                print(f"Error while downloading {cfht} from {cfht_url}:",
                      type(error).__name__, error)
                return
        else:
            print(f"{cfht} exists in directory {saveto}, not downloading.")

        # Pull PHTO station data based on year of observation date
        phto_url = "http://weather.uwyo.edu/cgi-bin/sounding?region=naconf&TYPE=TEXT%3ALIST&YEAR=" + year + "&MONTH=" + month + "&FROM=" + day + "00&TO=" + day + "00&STNM=91285"

        phto = "phto.%s.dat" % date_for_massdimm
        phto_clean = "phto.%s_cleaned.dat" % date_for_massdimm
        if not os.path.exists(saveto + phto):
            try:
                urllib.request.urlretrieve(phto_url, saveto + phto)
                with open(saveto + phto) as html:
                    soup = BeautifulSoup(html, 'html.parser')
                    to_save = soup.find_all('pre')[0]
                    for lines in to_save:
                        line = str(lines.text)
                        with open(saveto + phto_clean, 'w') as f:
                            f.write(line)
                print(f"{phto} saved to {saveto}")
            except Exception as error:
                print(f"Error while downloading {phto} from {phto_url}:",
                      type(error).__name__, error)
                return
        else:
            print(f"{phto} exists in directory {saveto}, not downloading.")

        # Exposure time on this date, parsed into hour, minute, second (UT)
        expstart = hdr["EXPSTART"]
        expstop = hdr["EXPSTOP"]
        print("\nDate of observation is  %s (UT)" % date)
        print("Exposure time is\t%s to %s (UT)\n" % (expstart, expstop))
        expstart_hr = float(expstart[:2])
        expstart_min = float(expstart[3:5])
        expstart_sec = float(expstart[6:8])
        expstop_hr = float(expstop[:2])
        expstop_min = float(expstop[3:5])
        expstop_sec = float(expstop[6:8])
        
        # Load in DIMM data and parse into individual arrays
        dimm_table = read_csv(saveto + dimmdat, delim_whitespace=True, names=\
                             ['year', 'month', 'day', 'hour', 'minute', 'second', \
                             'seeing'])
        dimm_yr = np.array(dimm_table['year'])
        dimm_mon = np.array(dimm_table['month'])
        dimm_day = np.array(dimm_table['day'])
        dimm_hr = np.array(dimm_table['hour'])
        dimm_min = np.array(dimm_table['minute'])
        dimm_sec = np.array(dimm_table['second'])
        dimm_seeing = np.array(dimm_table['seeing'])

        # Convert DIMM data from local Hawaiian time (HST) to UT to match FITS
        # date of observation and exposure time
        dimm_hr += 10
        idx = np.where(dimm_hr >= 24)[0]
        dimm_day[idx] += 1
        dimm_hr[idx] -= 24

        # Create array with DIMM time data expressed in only hours
        dimm_time_in_hrs = np.add(dimm_hr, np.divide(dimm_min, 60.0), 
                                  np.divide(dimm_sec, 3600.0))

        # Load in MASS data and parse into individual arrays
        mass_table = read_csv(saveto + masspro, delim_whitespace=True, names=\
                             ['year', 'month', 'day', 'hour', 'minute', 'second', \
                              'cn2dh_05', 'cn2dh_1', 'cn2dh_2', 'cn2dh_4', \
                              'cn2dh_8', 'cn2dh_16', 'seeing'])
        mass_yr = np.array(mass_table['year'])
        mass_mon = np.array(mass_table['month'])
        mass_day = np.array(mass_table['day'])
        mass_hr = np.array(mass_table['hour'])
        mass_min = np.array(mass_table['minute'])
        mass_sec = np.array(mass_table['second'])
        mass_cn2dh05 = np.array(mass_table['cn2dh_05'])
        mass_cn2dh1 = np.array(mass_table['cn2dh_1'])
        mass_cn2dh2 = np.array(mass_table['cn2dh_2'])
        mass_cn2dh4 = np.array(mass_table['cn2dh_4'])
        mass_cn2dh8 = np.array(mass_table['cn2dh_8'])
        mass_cn2dh16 = np.array(mass_table['cn2dh_16'])
        mass_seeing = np.array(mass_table['seeing'])

        # Convert MASS data from HST to UT
        mass_hr += 10
        idx = np.where(mass_hr >= 24)[0]
        mass_day[idx] += 1
        mass_hr[idx] -= 24

        # Create array with MASS time data in hours
        mass_time_in_hrs = np.add(mass_hr, np.divide(mass_min, 60.0),
                                  np.divide(mass_sec, 3600.0))

        # Load in CFHT data and parse into individual arrays
        cfht_table = read_csv(saveto + cfht, delim_whitespace=True, usecols=\
                             [0, 1, 2, 3, 4, 5, 6], names=['year', 'month', \
                                                           'day', 'hour', 'minute', \
                                                           'wdspd', 'wddir'])
        cfht_yr = np.array(cfht_table['year'])
        cfht_mon = np.array(cfht_table['month'])
        cfht_day = np.array(cfht_table['day'])
        cfht_hr = np.array(cfht_table['hour'])
        cfht_min = np.array(cfht_table['minute'])
        # Convert wind speed in knots to m/s. 1 knot = 1852 m/hr
        cfht_wdspd = np.array(cfht_table['wdspd']) * ( 1852.0 / (60.0 * 60.0) )
        # Wind direction in degrees
        cfht_wddir = np.array(cfht_table['wddir'])

        # Convert CFHT data from HST to UT
        cfht_hr += 10
        idx = np.where(cfht_hr >= 24)[0]
        cfht_day[idx] += 1
        cfht_hr[idx] -= 24

        # Extract CFHT data that corresponds to date of observation
        # (CFHT data file contains data for the entire year, which we
        # (do not need for one night of observation)
        cfht_i = np.where( (cfht_mon == int(month)) & 
                           (cfht_day == int(day)) )
        cfht_yr = cfht_yr[cfht_i]
        cfht_mon = cfht_mon[cfht_i]
        cfht_day = cfht_day[cfht_i]
        cfht_hr = cfht_hr[cfht_i]
        cfht_min = cfht_min[cfht_i]
        cfht_wdspd = cfht_wdspd[cfht_i]
        cfht_wddir = cfht_wddir[cfht_i]

        # Create array with CFHT time data in hours
        cfht_time_in_hrs = np.add(cfht_hr, np.divide(cfht_min, 60.0))

        # Load in PHTO data and parse into individual arrays
        phto_table = read_csv(saveto + phto_clean, delim_whitespace=True, 
                              usecols=[1,6,7], skiprows=[0,1,2,3,4], 
                              names=['hght', 'drct', 'sknt'], 
                              skipfooter=1, engine='python')
        phto_hghts = np.asarray(phto_table['hght'], dtype=float)
        phto_wddir = np.array(phto_table['drct'])
        phto_wdspd = np.array(phto_table['sknt']) * ( 1852.0 / (60.0 * 60.0) )

        # PHTO heights are relative to sea level, but MAOS atm.ht is
        # height above telescope, so we need to subtract the height
        # of Keck (4145 m) from phto_hghts to convert to height
        # above telescope
        phto_hghts -= 4145.0
        # Discard entries with negative heights
        idx = np.where(phto_hghts > 0.0)[0]
        phto_hghts = phto_hghts[idx]
        # Find PHTO data closest to the following heights (meters); ground layer (0.0 m) calculated with CFHT data
        heights = np.array([500.0, 1000.0, 2000.0, 4000.0, 8000.0, 16000.0])
        phto_indices = np.zeros(len(heights), dtype=int)
        for i in range(len(heights)):
            phto_hght_diff = abs(phto_hghts - heights[i])            
            phto_indices[i] = phto_hght_diff.argmin()

        # Fetch MASS/DIMM/CFHT data closest to exposure time
        expstart_float = expstart_hr + (expstart_min/60.0) + (expstart_sec/3600.0)
        expstop_float = expstop_hr + (expstop_min/60.0) + (expstop_sec/3600.0)
        i_dimm_start, i_mass_start, i_cfht_start = fetch_mass_dimm_cfht_loc(dimm_time_in_hrs, 
                                                                            mass_time_in_hrs, 
                                                                            cfht_time_in_hrs,
                                                                            expstart_float)
        i_dimm_stop, i_mass_stop, i_cfht_stop = fetch_mass_dimm_cfht_loc(dimm_time_in_hrs,
                                                                         mass_time_in_hrs, 
                                                                         cfht_time_in_hrs,
                                                                         expstop_float)
        closest_dimm_start = dimm_seeing[i_dimm_start]
        closest_dimm_stop = dimm_seeing[i_dimm_stop]
        avg_dimm = (closest_dimm_start + closest_dimm_stop) / 2.0
        dimm_date_start = str(dimm_yr[i_dimm_start]) \
                          + ":" + str(dimm_mon[i_dimm_start]) \
                          + ":" + str(dimm_day[i_dimm_start]) \
                          + ":" + str(dimm_hr[i_dimm_start]) \
                          + ":" + str(dimm_min[i_dimm_start]) \
                          + ":" + str(dimm_sec[i_dimm_start])
        dimm_date_stop = str(dimm_yr[i_dimm_stop]) \
                         + ":" + str(dimm_mon[i_dimm_stop]) \
                         + ":" + str(dimm_day[i_dimm_stop]) \
                         + ":" + str(dimm_hr[i_dimm_stop]) \
                         + ":" + str(dimm_min[i_dimm_stop]) \
                         + ":" + str(dimm_sec[i_dimm_stop])
        print("Closest DIMM data to beginning of exposure:\t%0.4f\tat %s" % 
              (closest_dimm_start, dimm_date_start))
        print("Closest DIMM data to end of exposure:\t\t%0.4f\tat %s" % 
              (closest_dimm_stop, dimm_date_stop))
        print("Average DIMM over exposure:\t\t\t%0.4f\n" % avg_dimm)
        
        # Some output formatting
        np.set_printoptions(precision=3)

        mass_profile_start = [mass_cn2dh05[i_mass_start], mass_cn2dh1[i_mass_start],
                              mass_cn2dh2[i_mass_start], mass_cn2dh4[i_mass_start],
                              mass_cn2dh8[i_mass_start], mass_cn2dh16[i_mass_start],
                              mass_seeing[i_mass_start]]
        mass_profile_stop = [mass_cn2dh05[i_mass_stop], mass_cn2dh1[i_mass_stop],
                             mass_cn2dh2[i_mass_stop], mass_cn2dh4[i_mass_stop],
                             mass_cn2dh8[i_mass_stop], mass_cn2dh16[i_mass_stop],
                             mass_seeing[i_mass_stop]]
        mass_date_start = str(mass_yr[i_mass_start]) \
                          + ":" + str(mass_mon[i_mass_start]) \
                          + ":" + str(mass_day[i_mass_start]) \
                          + ":" + str(mass_hr[i_mass_start]) \
                          + ":" + str(mass_min[i_mass_start]) \
                          + ":" + str(mass_sec[i_mass_start])
        mass_date_stop = str(mass_yr[i_mass_stop]) \
                         + ":" + str(mass_mon[i_mass_stop]) \
                         + ":" + str(mass_day[i_mass_stop]) \
                         + ":" + str(mass_hr[i_mass_stop]) \
                         + ":" + str(mass_min[i_mass_stop]) \
                         + ":" + str(mass_sec[i_mass_stop])
        print("Closest MASS data to beginning of exposure: ", 
              np.array(mass_profile_start), "at ", mass_date_start)
        print("Closest MASS data to end of exposure:\t    ", 
              np.array(mass_profile_stop), "at ", mass_date_stop)

        cfht_date_start = str(cfht_yr[i_cfht_start]) \
                          + ":" + str(cfht_mon[i_cfht_start]) \
                          + ":" + str(cfht_day[i_cfht_start]) \
                          + ":" + str(cfht_hr[i_cfht_start]) \
                          + ":" + str(cfht_min[i_cfht_start])
        cfht_date_stop = str(cfht_yr[i_cfht_stop]) \
                         + ":" + str(cfht_mon[i_cfht_stop]) \
                         + ":" + str(cfht_day[i_cfht_stop]) \
                         + ":" + str(cfht_hr[i_cfht_stop]) \
                         + ":" + str(cfht_min[i_cfht_stop])
        
        # Estimate turbulence for beginning and end of exposure
        r0_start, start_turb = estimate_turbulence(closest_dimm_start, 
                                                   mass_profile_start,
                                                   date_for_massdimm, 
                                                   plot)
        r0_end, end_turb = estimate_turbulence(closest_dimm_stop, 
                                               mass_profile_stop,
                                               date_for_massdimm,
                                               plot)
        # Average these two turbulence profiles together (we average due to potential
        # noise involved in the MASS/DIMM measurements)
        avg_turb = np.average((np.array(start_turb), np.array(end_turb)), axis=0)
        avg_r0 = (r0_start + r0_end) / 2.0
        avg_mass_seeing = (mass_profile_start[-1] + mass_profile_stop[-1]) / 2.0
        print("\nMASS seeing (arcsec): ", avg_mass_seeing)
        print("*** Full turbulence profile:\t\t    ", avg_turb)
        print("*** Fried parameter (m):\t\t\t%0.6f\n" % avg_r0)

        # Average CFHT data across exposure to calculate ground layer wind speed
        # and direction
        cfht_wdspd_start = cfht_wdspd[i_cfht_start]
        cfht_wddir_start = cfht_wddir[i_cfht_start]
        cfht_wdspd_stop = cfht_wdspd[i_cfht_stop]
        cfht_wddir_stop = cfht_wddir[i_cfht_stop]
        print("Closest CFHT data to beginning of exposure: %0.4f (m/s) | %0.4f (deg) at %s" % 
              (cfht_wdspd_start, cfht_wddir_start, cfht_date_start))
        print("Closest CFHT data to end of exposure:\t    %0.4f (m/s) | %0.4f (deg) at %s\n" %
              (cfht_wdspd_stop, cfht_wddir_stop, cfht_date_stop))

        avg_grnd_wdspd = ( cfht_wdspd_start + cfht_wdspd_stop ) / 2.0
        avg_grnd_wddir = ( cfht_wddir_start + cfht_wddir_stop ) / 2.0
        free_atm_wdspd = phto_wdspd[phto_indices]
        free_atm_wddir = phto_wddir[phto_indices]
        wind_spd_profile = np.concatenate( (np.array([avg_grnd_wdspd]), 
                                                     free_atm_wdspd) )
        wind_dir_profile = np.concatenate( (np.array([avg_grnd_wddir]), 
                                                     free_atm_wddir) )
        print("Free atm wind speed/direction profiles taken at these heights:", 
              phto_hghts[phto_indices])
        print("*** Full wind speed profile (m/s): ", wind_spd_profile)
        print("*** Full wind direction profile (deg): ", wind_dir_profile)
        
    return avg_r0, avg_turb, wind_spd_profile, wind_dir_profile

def maos_windshake_grid(amps, on_sky, thres=0.05):
    """
    Function to run multiple MAOS simulations for a grid search of various
    windshake amplitudes (mas).

    Inputs:
    ------------
    amp    : array, variable length, dtype=float
        Total vibration-jitter amplitudes to be input into make_keck_vib_psd()

    on_sky : 2D-array, variable length, dtype=mixed (str + float)
        Array containing the frame names, their locations, and metrics for on-sky
        data. The frame name is the name ONLY (no path or file suffix), while the
        location must be a FULL path (not relative). An example row of this array:

        ['c0103', '/u/bdigia/work/ao/single_psfs/good_run_psfs/', 0.303,
         53.49, 369.5]

    thres  : float, default = 0.05
	Optional threshold argument for 'passing' criteria in grid search
        
    Outputs:
    ------------
    best   : array, variable length, 8-element tuples of floats
        Array of best combinations of r0 and l0 and their corresponding
        strehls, fwhms, and rmswfes

    Also displays simulation results in terminal and writes output metrics to
    text file defined below as "metrics_file" via the calc_strehl function

    By Brooke DiGia
    """
    base_root = "/u/bdigia/work/ao/keck/maos/keck/my_base/"
    best = []

    # Convert on_sky array to numpy array in case user
    # did not input it as such
    on_sky = np.array(on_sky)

    for i in range(len(amps)):
    	for i in range(on_sky.shape[0]):
            # Get atmospheric conditions for current on_sky frame
            fried, turbpro, windspd, winddrct = estimate_on_sky_conditions(on_sky[i][1]+on_sky[i][0]+"_psf.fits", on_sky[i][1])
            
            # Make new PSD based on input total jitter amplitude
            psd_file = keck_utils.make_keck_vib_psd(amps[i])
        
            # Set MAOS command
            folder = f"A_keck_scao_lgs_gc_ws={amps[i]}mas_{on_sky[i][0]}"
            maos_cmd = f"""maos -o {folder} -c A_keck_scao_lgs_gc.conf plot.all=1 plot.setup=1 sim.wspsd={psd_file} atm.r0z={fried} atm.wt={turbpro} atm.ws={windspd} atm.wddeg={winddrct} -O"""

            cwd = os.getcwd()
            # Must be in MAOS simulation directory to run successfully
            if cwd != base_root:
                print("Current working directory (CWD) is %s" % cwd)
                print("Moving CWD to MAOS simulation directory...\n")
                os.chdir(base_root)

            os.system(maos_cmd)

    # After all simulations are run, fetch and display results
    for i in range(len(amps)):
        for i in range(on_sky.shape[0]):
            folder = f"A_keck_scao_lgs_gc_ws={amps[i]}mas_{on_sky[i][0]}"
            metrics_file = base_root + folder + "_sim_results.txt"
            sim_dir = base_root + folder + "/"
            print(f"\n\n **** Total Jitter = {amps[i]} mas ****")
            strehl_array, fwhm_array, rmswfe_array = calc_strehl(sim_dir, metrics_file, 
                                                                 skysub=False, apersize=0.3)

            # Currently comparing to on_sky only at 2.12 microns
            delta_strehl = abs(float(on_sky[i][2]) - strehl_array[-1])
            delta_fwhm = abs(float(on_sky[i][3]) - fwhm_array[-1])
            delta_rmswfe = abs(float(on_sky[i][4]) - rmswfe_array[-1])
            if (delta_strehl <= thres) & (delta_fwhm <= thres):
                tuple = (r0, l0, strehl_array[-1], delta_strehl, fwhm_array[-1], delta_fwhm, 
                         rmswfe_array[-1], delta_rmswfe)
                best.append(tuple)

    # Sort resultant 'best' tuples based on delta Strehl values
    best.sort(key=lambda tup: tup[3])
    print("\n\n***** Best combinations *****")
    print("r0 | l0 | Strehl | Delta Strehl | FWHM (mas) | Delta FWHM (mas) | RMS WFE (nm) | Delta RMS WFE (nm)")
    print(best)
    return best

def maos_phase_screen_grid(r0s, l0s, on_sky, thres=0.05):
    """
    Function to test multiple NCPA r0 and l0 parameter values, in comparison
    to an on-sky Strehl quantity (currently hard-coded below). The best 
    (r0, l0) combinations are determined via the input threshold.

    Inputs:
    ----------
    r0s    : array, variable length, dtype=float
        Array of NCPA surf r0 values for which to run MAOS base Keck simulation

    l0s    : array, variable length, dtype=float
        Array of NCPA surf l0 values for which to run MAOS base Keck simulation

    on_sky : 2D-array, variable length, dtype=mixed (str + float)
        Array containing the frame names, their locations, and metrics for on-sky
        data. The frame name is the name ONLY (no path or file suffix), while the 
        location must be a FULL path (not relative). An example row of this array:

        ['c0103', '/u/bdigia/work/ao/single_psfs/good_run_psfs/', 0.303,
         53.49, 369.5]

    thres  : float, default = 0.05
        Threshold for determining if a phase screen is "best" for output

    Outputs:
    ----------
    best  : array, variable length, 8-element tuples of floats
        Array of best combinations of r0 and l0 and their corresponding
        strehls, fwhms, and rmswfes

    Also displays simulation results in terminal and writes output metrics to
    text file defined below as "metrics_file" via the calc_strehl function

    By Brooke DiGia
    """
    base_root = "/u/bdigia/work/ao/keck/maos/keck/my_base/"
    best = []

    # Convert on_sky array to numpy array in case user
    # did not input it as such
    on_sky = np.array(on_sky)

    for r0 in r0s:
        for l0 in l0s:
            for i in range(on_sky.shape[0]):
                # Get atmospheric conditions for current on_sky frame
                fried, turbpro, windspd, winddrct = estimate_on_sky_conditions(on_sky[i][1]+on_sky[i][0]+"_psf.fits", on_sky[i][1])

                # Set MAOS command based on current r0 and l0
                maos_cmd = f"""maos -o A_keck_scao_lgs_gc_r0={r0}_l0={l0}_{on_sky[i][0]} -c A_keck_scao_lgs_gc.conf plot.all=1 plot.setup=1 surf=["Keck_ncpa_rmswfe130nm.fits", "'r0={r0};l0={l0};ht=40000;slope=-2; SURFWFS=1; SURFEVL=1; seed=10;'"] atm.r0z={fried} atm.wt={turbpro} atm.ws={windspd} atm.wddeg={winddrct} -O"""

                cwd = os.getcwd()
                # Must be in MAOS simulation directory to run successfully
                if cwd != base_root:
                    print("Current working directory (CWD) is %s" % cwd)
                    print("Moving CWD to MAOS simulation directory...\n")
                    os.chdir(base_root)

                try:
                    os.system(maos_cmd)
                except Exception as error:
                    print("Error running MAOS: ", error)
                    return

    # After all simulations are run, fetch and display results
    for r0 in r0s:
        for l0 in l0s:
            for i in range(on_sky.shape[0]):
                folder = f"A_keck_scao_lgs_gc_r0={r0}_l0={l0}_{on_sky[i][0]}"
                metrics_file = base_root + folder + "_sim_results.txt"
                sim_dir = base_root + folder + "/"
                print(f"\n\n **** r0 = {r0} | l0 = {l0} ****")
                strehl_array, fwhm_array, rmswfe_array = calc_strehl(sim_dir, 
                                                                     metrics_file, 
                                                                     skysub=False, 
                                                                     apersize=0.3)
                # Currently comparing to on_sky only at 2.12 microns
                delta_strehl = abs(float(on_sky[i][2]) - strehl_array[-1])
                delta_fwhm = abs(float(on_sky[i][3]) - fwhm_array[-1])
                delta_rmswfe = abs(float(on_sky[i][4]) - rmswfe_array[-1])
                if (delta_strehl <= thres) & (delta_fwhm <= thres):
                    tuple = (r0, l0, strehl_array[-1], delta_strehl, fwhm_array[-1], 
                             delta_fwhm, rmswfe_array[-1], delta_rmswfe)
                    best.append(tuple)

    # Sort resultant 'best' tuples based on delta Strehl values
    best.sort(key=lambda tup: tup[3])
    print("\n\n***** Best combinations *****")
    print("r0 | l0 | Strehl | Delta Strehl | FWHM (mas) | Delta FWHM (mas) | RMS WFE (nm) | Delta RMS WFE (nm)")
    print(best)
    return best

def make_strehl_plot(maos_txts, saveto, file_suffix=".pdf"):
    """
    Function to take an array of MAOS simulation results
    and plot the Strehl results at 2.12 microns versus the 
    corresponding on-sky Strehl results (available at only
    2.12 microns). 

    Inputs:
    ----------
    maos_txts   : array, variable length, dtype=string
        Array of MAOS simulation Strehl calculator output
        text files containing results to plot.

    saveto      : string
        Location to save plot images

    file_suffix : string, default=.pdf
        File type for saving plot (PDF or PNG)

    Outputs:
    ----------
    None, plot image (PDF or PNG) saved to desired output
    folder

    By Brooke DiGia
    """
    filename = "MAOS_Strehl_Plot"
    on_sky = np.zeros(len(maos_txts))
    maos = np.zeros(len(maos_txts))
    on_sky_root = "/u/bdigia/work/ao/single_psfs/good_run_psfs/"

    for i in range(len(maos_txts)):
        frame = maos_txts[i][-9:-4]
        on_sky = calc_strehl_on_sky([on_sky_root + frame + "_psf.fits"], 
                                     on_sky_root + frame + "_GC_Strehl.txt", 
                                     apersize=0.3)[0]
        # Read in MAOS result at 2.12 microns only
        table = read_csv(maos_txts[i], delim_whitespace=True, 
                         skiprows=[0,1,2,3,4,5], usecols=[1], names=['strehl'])
        print("TABLE")
        print(table['strehl'])

    plt.figure()
    plt.xlabel("MAOS Strehl (calculated via PAARTI)")
    plt.ylabel("On-Sky GC Strehl")
    plt.plot(maos, on_sky, "bo")
    plt.savefig(saveto + filename + file_suffix)
    return

"""
The following *_on_sky() functons are copied from the KAI repository, linked
above in function headers, for use on on-sky PSF images. This is to keep the
KAI pipeline unchanged in its own repository.
"""

def calc_strehl_on_sky(file_list, out_file, apersize=0.3, 
                       instrument=None,
                       skysub=False):
    """
    Calculate the Strehl, FWHM, and RMS WFE for each image in a
    list of files. The output is stored into the specified <out_file>
    text file. The FWHM (and Strehl) is calculated over the specified
    aperture size using a 2D gaussian fit. The Strehl is estimated by
    taking the max pixel flux / wide-aperture flux and normalizing
    by the same on a diffraction-limited image. Note that the diffraction
    limited image comes from an external file.

    The diffraction limited images come with the pipeline. For Keck, they are
    all obtained empirically using the NIRC2 camera and filters and they
    are sampled at 0.009952 arcsec / pixel. We will resample them as necessary.
    We will play fast and loose with them and use them for both NIRC2 and OSIRIS.
    They will be resampled as needed.

    Inputs
    ----------
    file_list : list or array
        The list of the file names.

    out_file : str
        The name of the output text file.

    aper_size : float (def = 0.3 arcsec)
        The aperture size over which to calculate the Strehl and FWHM.

    skysub    : boolean (def = False)
        Option to perform sky subtraction on input PSF
    """
    from kai import instruments
    if instrument is None:
        instruments.default_inst

    # Setup the output file and format.
    _out = open(out_file, 'w')

    fmt_hdr = '{img:<30s} {strehl:>7s} {rms:>7s} {fwhm:>7s}  {mjd:>10s}\n'
    fmt_dat = '{img:<30s} {strehl:7.3f} {rms:7.1f} {fwhm:7.2f}  {mjd:10.4f}\n'

    _out.write(fmt_hdr.format(img='#Filename', strehl='Strehl', rms='RMSwfe', 
                              fwhm='FWHM', mjd='MJD'))
    _out.write(fmt_hdr.format(img='#()', strehl='()', rms='(nm)', 
                              fwhm='(mas)', mjd='(UT)'))

    # Find the root directory where the calibration files live.
    base_path = "/u/bdigia/code/python/KAI/kai"
    cal_dir = base_path + '/data/diffrac_lim_img/' + instrument.telescope + '/'

    # We are going to assume that everything in this list
    # has the same camera, filter, plate scale, etc.
    img0, hdr0 = fits.getdata(file_list[0], header=True)
    filt = instrument.get_filter_name(hdr0)
    scale = instrument.get_plate_scale(hdr0)
    wavelength = instrument.get_central_wavelength(hdr0)
    print("Filter = %s | Scale (arcsec/px) = %f | Wavelength (microns) = %f " % 
          (filt, scale, wavelength))

    # Get the diffraction limited image for this filter.
    dl_img_file = cal_dir + filt.lower() + '.fits'
    dl_img, dl_hdr = fits.getdata(dl_img_file, header=True)

    # Get the DL image scale and re-scale it to match the science iamge.
    if 'Keck' in instrument.telescope:
        scale_dl = 0.009952  # Hard-coded
    else:
        scale_dl = dl_img['PIXSCALE']
    rescale = scale_dl / scale

    if rescale != 1:
        dl_img = scipy.ndimage.zoom(dl_img, rescale, order=3)

    # Pick appropriate radii for extraction.
    # The diffraction limited resolution in pixels.
    dl_res_in_pix = 0.25 * wavelength / (instrument.telescope_diam * scale)
    radius = int(np.ceil(apersize / scale))
    if radius < 3:
        radius = 3
    
    # Perform some wide-aperture photometry on the diffraction-limited image.
    # We will normalize our Strehl by this value. We will do the same on the
    # data later on.
    peak_coords_dl = np.unravel_index(np.argmax(dl_img, axis=None), dl_img.shape)
    plt.figure()
    plt.imshow(dl_img)
    plt.savefig("/u/bdigia/work/ao/single_psfs/good_run_psfs/test_on_sky_dl_plot.pdf")
    # Calculate the peak flux ratio
    try:
        dl_peak_flux_ratio = calc_peak_flux_ratio_on_sky(dl_img, peak_coords_dl, 
                                                         radius, skysub)
        print("dl_peak_flux_ratio:", dl_peak_flux_ratio)
        # For each image, get the strehl, FWHM, RMS WFE, MJD, etc. and write to an
        # output file.
        strehls = []
        for ii in range(len(file_list)):
            strehl, fwhm, rmswfe = calc_strehl_single_on_sky(file_list[ii], radius, 
                                                             dl_peak_flux_ratio, 
                                                             instrument=instrument, skysub=skysub)
            strehls.append(strehl)
            mjd = fits.getval(file_list[ii], instrument.hdr_keys['mjd'])
            dirname, filename = os.path.split(file_list[ii])

            _out.write(fmt_dat.format(img=filename, strehl=strehl, rms=rmswfe, 
                                      fwhm=fwhm, mjd=mjd))
            print(fmt_dat.format(img=filename, strehl=strehl, rms=rmswfe, 
                                 fwhm=fwhm, mjd=mjd))
        _out.close()
    except astropy.nddata.PartialOverlapError:
        print("astropy.nddata.PartialOverlapError, failing gracefully...")
        for ii in range(len(file_list)):
            _out.write(fmt_dat.format(img=filename, strehl=-1.0, rms=-1.0, 
                                      fwhm=-1.0, mjd=mjd))
            print(fmt_dat.format(img=filename, strehl=-1.0, rms=-1.0, 
                                 fwhm=-1.0, mjd=mjd))
        _out.close()
    return strehls

def calc_strehl_single_on_sky(img_file, radius, dl_peak_flux_ratio, 
                              skysub, instrument=None):


    from kai import instruments
    if instrument is None:
        instruments.default_inst    
    # Read in the image and header.
    img, hdr = fits.getdata(img_file, header=True)
    wavelength = instrument.get_central_wavelength(hdr) # microns
    scale = instrument.get_plate_scale(hdr)

    # Position of Strehl source
    coords = np.array([img.shape[0]/2.0, img.shape[1]/2.0])

    # Use Strehl source coordinates in the header, if available and recorded
    if 'XSTREHL' in hdr:
        print(hdr)
        coords = np.array([float(hdr['XSTREHL']),
                           float(hdr['YSTREHL'])])
        coords -= 1     # Coordinate were 1 based; but python is 0 based.
    
    # Calculate the FWHM using a 2D gaussian fit. We will just average the two.
    # To make this fit more robust, we will change our boxsize around, slowly
    # shrinking it until we get a reasonable value.

    # First estimate the DL FWHM in pixels. Use this to set the boxsize for
    # the FWHM estimation... note that this is NOT the aperture size specified
    # above which is only used for estimating the Strehl.
    dl_res_in_pix = 0.25 * wavelength / (instrument.telescope_diam * scale)
    fwhm_min = 0.9 * dl_res_in_pix
    fwhm_max = 100
    fwhm = 0.0
    fwhm_boxsize = int(np.ceil((4 * dl_res_in_pix)))
    if fwhm_boxsize < 3:
        fwhm_boxsize = 3
    pos_delta_max = 2*fwhm_min
    box_scale = 1.0
    iters = 0

    # Steadily increase the boxsize until we get a reasonable FWHM estimate.
    while ((fwhm < fwhm_min) or (fwhm > fwhm_max)) and (iters < 30):
        box_scale += iters * 0.1
        iters += 1
        g2d = fit_gaussian2d(img, coords, fwhm_boxsize*box_scale,
                             fwhm_min=0.8*fwhm_min, fwhm_max=fwhm_max,
                             pos_delta_max=pos_delta_max)
        sigma = (g2d.x_stddev_0.value + g2d.y_stddev_0.value) / 2.0
        fwhm = stddev_to_fwhm(sigma)

        print(img_file.split('/')[-1], iters, fwhm,
                  g2d.x_mean_0.value, g2d.y_mean_0.value, fwhm_boxsize*box_scale)

        # Update the coordinates if they are reasonable. 
        if ((np.abs(g2d.x_mean_0.value - coords[0]) < fwhm_boxsize) and
            (np.abs(g2d.y_mean_0.value - coords[1]) < fwhm_boxsize)):
            coords = np.array([g2d.x_mean_0.value, g2d.y_mean_0.value])

    # Convert to milli-arcseconds
    fwhm *= scale * 1e3

    # Calculate the peak flux ratio
    peak_flux_ratio = calc_peak_flux_ratio_on_sky(img, coords, radius, skysub)

    # Normalize by the same from the DL image to get the Strehl.
    strehl = peak_flux_ratio / dl_peak_flux_ratio
    print('peak flux ratio = ', peak_flux_ratio, ' dl peak flux ratio = ', dl_peak_flux_ratio)

    # Convert the Strehl to a RMS WFE using the Marechal approximation.
    rms_wfe = np.sqrt( -1.0 * np.log(strehl)) * wavelength * 1.0e3 / (2. * math.pi)
    
    # Check final values and fail gracefully.
    if ((strehl < 0) or (strehl > 1) or
        (fwhm > 500) or (fwhm < (fwhm_min * scale * 1e3))):
        strehl = -1.0
        fwhm = -1.0
        rms_wfe = -1.0

    fmt_dat = '{img:<30s} {strehl:7.3f} {rms:7.1f} {fwhm:7.2f} {xpos:6.1f} {ypos:6.1f}\n'
    print(fmt_dat.format(img=img_file, strehl=strehl, rms=rms_wfe, fwhm=fwhm, xpos=coords[0], ypos=coords[1]))
    
    return strehl, fwhm, rms_wfe

def calc_peak_flux_ratio_on_sky(img, coords, radius, skysub):
    """
    img : 2D numpy array
        The image on which to calculate the flux ratio of the peak to a 
        wide-aperture.

    coords : list or numpy array, length = 2
        The x and y position of the source.

    radius : int
        The radius, in pixels, of the wide-aperture. 

    skysub : boolean
        Option to perform sky subtraction.

    """
    # Determine the peak flux
    peak_coords = np.unravel_index(np.argmax(img.data, axis=None), 
                                             img.data.shape)
    peak_flux = img[peak_coords]
    
    # Calculate the Strehl by first finding the peak-pixel flux / wide-aperture flux.
    # Then normalize by the same thing from the reference DL image. 
    aper_sum = np.sum(img)

    if skysub:
        sky_rad_inn = radius + 20
        sky_rad_out = radius + 30
        sky_aper = CircularAnnulus(coords, sky_rad_inn, sky_rad_out)
        sky_aper_out = aperture_photometry(img, sky_aper)
        sky_aper_sum = sky_aper_out['aperture_sum'][0]

        aper_sum -= sky_aper_sum

    # Calculate the peak pixel flux / wide-aperture flux
    peak_flux_ratio = peak_flux / aper_sum
    
    return peak_flux_ratio
<|MERGE_RESOLUTION|>--- conflicted
+++ resolved
@@ -17,11 +17,8 @@
 import pdb
 import urllib
 from pandas import read_csv
-<<<<<<< HEAD
 from kai import instruments
 from bs4 import BeautifulSoup
-=======
->>>>>>> d90320ad
 
 strap_rmag_tab = """# File: strap_rmag.dat\n
 MinMag  MaxMag  Integ   Gain	SFW 	Sky
@@ -799,8 +796,9 @@
                               fwhm='(mas)'))
 
     # Get the PSF .fits files from the input simulation directory
-    print(sim_dir, f'evlpsfcl_{sim_seed}_x0_y0.fits')
-    fits_files = glob.glob(sim_dir + f'evlpsfcl_{sim_seed}_x0_y0.fits')
+    path = sim_dir + f'evlpsfcl_{sim_seed}_x0_y0.fits'
+    print(path)
+    fits_files = glob.glob(path)
     print(fits_files)
     psf_all_wvls = fits.open(fits_files[0])
     nwvl = len(psf_all_wvls)
@@ -1755,7 +1753,7 @@
 
     Inputs:
     ------------
-    amp    : array, variable length, dtype=float
+    amps   : array, variable length, dtype=float
         Total vibration-jitter amplitudes to be input into make_keck_vib_psd()
 
     on_sky : 2D-array, variable length, dtype=mixed (str + float)
@@ -1787,16 +1785,16 @@
     # did not input it as such
     on_sky = np.array(on_sky)
 
-    for i in range(len(amps)):
+    for amp in amps:
     	for i in range(on_sky.shape[0]):
             # Get atmospheric conditions for current on_sky frame
             fried, turbpro, windspd, winddrct = estimate_on_sky_conditions(on_sky[i][1]+on_sky[i][0]+"_psf.fits", on_sky[i][1])
             
             # Make new PSD based on input total jitter amplitude
-            psd_file = keck_utils.make_keck_vib_psd(amps[i])
+            psd_file = keck_utils.make_keck_vib_psd(amp)
         
             # Set MAOS command
-            folder = f"A_keck_scao_lgs_gc_ws={amps[i]}mas_{on_sky[i][0]}"
+            folder = f"A_keck_scao_lgs_gc_ws={amp}mas_{on_sky[i][0]}"
             maos_cmd = f"""maos -o {folder} -c A_keck_scao_lgs_gc.conf plot.all=1 plot.setup=1 sim.wspsd={psd_file} atm.r0z={fried} atm.wt={turbpro} atm.ws={windspd} atm.wddeg={winddrct} -O"""
 
             cwd = os.getcwd()
@@ -1809,12 +1807,12 @@
             os.system(maos_cmd)
 
     # After all simulations are run, fetch and display results
-    for i in range(len(amps)):
+    for amp in amps:
         for i in range(on_sky.shape[0]):
-            folder = f"A_keck_scao_lgs_gc_ws={amps[i]}mas_{on_sky[i][0]}"
+            folder = f"A_keck_scao_lgs_gc_ws={amp}mas_{on_sky[i][0]}"
             metrics_file = base_root + folder + "_sim_results.txt"
             sim_dir = base_root + folder + "/"
-            print(f"\n\n **** Total Jitter = {amps[i]} mas ****")
+            print(f"\n\n **** Total Jitter = {amp} mas ****")
             strehl_array, fwhm_array, rmswfe_array = calc_strehl(sim_dir, metrics_file, 
                                                                  skysub=False, apersize=0.3)
 
@@ -1823,14 +1821,14 @@
             delta_fwhm = abs(float(on_sky[i][3]) - fwhm_array[-1])
             delta_rmswfe = abs(float(on_sky[i][4]) - rmswfe_array[-1])
             if (delta_strehl <= thres) & (delta_fwhm <= thres):
-                tuple = (r0, l0, strehl_array[-1], delta_strehl, fwhm_array[-1], delta_fwhm, 
+                tuple = (amp, strehl_array[-1], delta_strehl, fwhm_array[-1], delta_fwhm, 
                          rmswfe_array[-1], delta_rmswfe)
                 best.append(tuple)
 
     # Sort resultant 'best' tuples based on delta Strehl values
-    best.sort(key=lambda tup: tup[3])
+    best.sort(key=lambda tup: tup[2])
     print("\n\n***** Best combinations *****")
-    print("r0 | l0 | Strehl | Delta Strehl | FWHM (mas) | Delta FWHM (mas) | RMS WFE (nm) | Delta RMS WFE (nm)")
+    print("Jitter amplitude (mas) | Strehl | Delta Strehl | FWHM (mas) | Delta FWHM (mas) | RMS WFE (nm) | Delta RMS WFE (nm)")
     print(best)
     return best
 
