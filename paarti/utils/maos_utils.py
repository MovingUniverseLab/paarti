--- conflicted
+++ resolved
@@ -35,14 +35,9 @@
 6.0 	8.5 	1   	0.1 	nd2 	0
 0.0 	6.0 	1   	0.1 	nd3 	0"""
 
-<<<<<<< HEAD
 
 def keck_nea_photons(m, wfs, wfs_int_time=1.0/800.0):
-    '''
-=======
-def keck_nea_photons(m, wfs, wfs_int_time=1/800):
-    """
->>>>>>> 13a54927
+    """
     Calculate the number of photons, number of background photons,
     and noise equivalent angle for a natural guide star.
 
@@ -58,6 +53,21 @@
     wfs_int_time : float
         Integration time of the WFS.
 
+    Outputs:
+    ------------
+    SNR            : float
+        Signal-to-noise ratio of a single subaperture
+
+    sigma_theta    : float
+        Noise-equivalent angle (NEA) in milliarcseconds (mas)
+
+    Np             : float
+        Number of photons (or e-) from input guide star on subaperture
+
+    Nb             : float
+        Number of photons (or e-) from background per pixel
+
+
     Notes
     -----
     
@@ -67,37 +77,7 @@
     Adaptive optics sky coverage modelling for extremely large 
     telescopes. Applied Optics 45, 35 (8964-8978)
 
-    Inputs:
-    ------------ 
-    m              : float
-        Guide star magnitude
-
-    wfs            : str
-        Wave-front sensor for which to perform calculations
-
-    wfs_int_time   : float, default=1/800
-        Integration time of given wfs
-
-<<<<<<< HEAD
-    if wfs not in wfs_list:
-        raise RuntimeError("keck_nea_photons: Invalid WFS.")
-
-    # telescope diameter (m)
-    # D = 11.8125
-=======
-    Outputs:
-    ------------
-    SNR            : float
-        Signal-to-noise ratio of a single subaperture
-
-    sigma_theta    : float
-        Noise-equivalent angle (NEA) in milliarcseconds (mas)
-
-    Np             : float
-        Number of photons from input guide star on subaperture
-
-    Nb             : float
-        Number of photons from background per pixel
+    
     """
     # List of pre-defined wave-front sensors (wfs)
     # LGSWFS-OCAM2K  : KAPA and KAPA+HODM simulation setups
@@ -105,33 +85,22 @@
     wfs_list = ['LBWFS', 'LGSWFS', 'LGSWFS-OCAM2K', 'LGS-HODM-HOWFS', 
                 'TRICK-H', 'TRICK-K', 'STRAP']
 
+    if wfs not in wfs_list:
+        raise RuntimeError("keck_nea_photons: Invalid WFS.")
+    
     # Keck telescope diameter (m)
->>>>>>> 13a54927
     D = 10.949
     # Secondary obscuration diameter (m)
     Ds = 1.8
     
-    # Median 17.8 cm at 0.5 microns from KAON303
-    # Median 22.0 cm at 0.5 micron from Raven paper (Yoshito 2017)
-    # Carlos' script uses 0.16*cos(parm.atm.zenithAngle)^(3/5)
-
     # Initialize parameters that will be set below based on input
     # wave-front sensor
-    wavelength = 0.0  # Guide star imaging wavelength
-    ps = 0.0          # Pixel scale (arcsec/px)
-    sigma_e = 0.0     # RMS detector read noise per pixel
-    theta_beta = 0.0  # Spot size on detector (rad)
-    pix_per_ap = 0    # Pixels per subaperture, for noise calculation
-    
-<<<<<<< HEAD
-    # wavelength = guide star imaging wavelength
-    # ps = pixel scale (arcsec/pixel).  
-    # sigma_e = rms detector read noise per pixel
-    # theta_beta = spot size on detector (radians)
-    # pix_per_ap = pixels per subaperture, for noise calculation
-
-=======
->>>>>>> 13a54927
+    # wavelength = 0.0  # Guide star imaging wavelength
+    # ps = 0.0          # Pixel scale (arcsec/px)
+    # sigma_e = 0.0     # RMS detector read noise per pixel
+    # theta_beta = 0.0  # Spot size on detector (rad)
+    # pix_per_ap = 0    # Pixels per subaperture, for noise calculation
+    
     if wfs == 'LBWFS':
         band = "R"
         wavelength = 0.641e-6
@@ -277,8 +246,8 @@
 
         # ROI
         pix_per_ap = 4
-    else:
-        print("WFS %s not included in pre-defined list" % wfs)
+
+        
 
     SNR, sigma_theta, Np, Nb = keck_nea_photons_any_config(wfs,
                                                            side,
@@ -292,7 +261,6 @@
                                                            m)
     return SNR, sigma_theta, Np, Nb
 
-<<<<<<< HEAD
 def keck_nea_photons_any_config(wfs, side, throughput, ps, theta_beta,
                                 band, sigma_e, pix_per_ap, time, m):
     """
@@ -332,58 +300,6 @@
 
     m : float
         Magnitude of the guide star in the specified filter. 
-=======
-def keck_nea_photons_any_config(wfs, side, throughput, ps, theta_beta, 
-                                band, sigma_e, pix_per_ap, time, m):
-    """
-    Helper function for above function keck_nea_photons().
-
-    Inputs:
-    ------------
-    wfs            : string
-        Wave-front sensor identifier
-
-    side           : float
-        Length of square subaperture on one side (m)
-
-    throughput     : float
-        Detector throughput with quantum efficiency
-
-    ps             : float
-        Pixel scale (arcsec/px)
-    
-    theta_beta     : float
-        Spot size on detector (rad)
-
-    band           : string
-        Wavelength band
-
-    sigma_e        : float
-        RMS detector read noise per pixel
-
-    pix_per_ap     : int
-        Pixels per subaperture
-
-    time           : float
-        WFS integration time
-
-    m              : float
-        Apparent guide star magnitude
-
-    Outputs:
-    ------------
-    SNR            : float
-        Signal-to-noise ratio of a single subaperture
-
-    sigma_theta    : float
-        Noise-equivalent angle (NEA) in milliarcseconds (mas)
-
-    Np             : float
-        Number of photons from input guide star on subaperture
-
-    Nb             : float
-        Number of photons from background per pixel
->>>>>>> 13a54927
     """
     print('Assumptions:')
     print(f'  Wave-Front Sensor       = {wfs}')
@@ -612,7 +528,7 @@
         flux value, and computing the distance between them. This quantity
         is then converted to micro-arcsec (mas) using the MAOS pixel scale
         (arcsec/px) from the MAOS PSF header
-
+=
     r_ee80_values    : array, dtype=float
         Array of radii for each MAOS PSF. At each wavelength, a radius
         is computed on the MAOS PSF, within which 80% of the total
